from typing import Any, Dict, Tuple, Union, Mapping, Optional, Sequence
from typing_extensions import Literal

from enum import auto
from types import MappingProxyType
from pathlib import Path
from datetime import datetime

from anndata import AnnData
from cellrank import logging as logg
from cellrank._utils._key import Key
from cellrank._utils._docs import d, inject_docs
from cellrank._utils._enum import ModeEnum
from cellrank._utils._utils import (
    save_fig,
    _eigengap,
    _fuzzy_to_discrete,
    _series_from_one_hot_matrix,
)
from cellrank._utils._colors import _get_black_or_white, _create_categorical_colors
from cellrank._utils._lineage import Lineage
from cellrank.estimators.mixins import EigenMixin, SchurMixin, LinDriversMixin
from cellrank.kernels._base_kernel import KernelExpression
from cellrank.estimators.mixins._utils import (
    SafeGetter,
    StatesHolder,
    logger,
    shadow,
    register_plotter,
)
from cellrank.estimators.terminal_states._term_states_estimator import (
    TermStatesEstimator,
)

import numpy as np
import pandas as pd
from scipy.sparse import spmatrix
from pandas.api.types import infer_dtype, is_categorical_dtype

import matplotlib.pyplot as plt
from matplotlib.axes import Axes
from matplotlib.colors import Normalize, ListedColormap
from matplotlib.ticker import StrMethodFormatter
from matplotlib.colorbar import ColorbarBase

__all__ = ["GPCCA"]


class TermStatesMethod(ModeEnum):
    EIGENGAP = auto()
    EIGENGAP_COARSE = auto()
    TOP_N = auto()
    STABILITY = auto()


class CoarseTOrder(ModeEnum):
    STABILITY = auto()  # diagonal
    INCOMING = auto()
    OUTGOING = auto()
    STAT_DIST = auto()


@d.dedent
class GPCCA(TermStatesEstimator, LinDriversMixin, SchurMixin, EigenMixin):
    """
    Generalized Perron Cluster Cluster Analysis :cite:`reuter:18` as implemented in \
    `pyGPCCA <https://pygpcca.readthedocs.io/en/latest/>`_.

    Coarse-grains a discrete Markov chain into a set of macrostates and computes coarse-grained transition probabilities
    among the macrostates. Each macrostate corresponds to an area of the state space, i.e. to a subset of cells. The
    assignment is soft, i.e. each cell is assigned to every macrostate with a certain weight, where weights sum to
    one per cell. Macrostates are computed by maximizing the 'crispness' which can be thought of as a measure for
    minimal overlap between macrostates in a certain inner-product sense. Once the macrostates have been computed,
    we project the large transition matrix onto a coarse-grained transition matrix among the macrostates via
    a Galerkin projection. This projection is based on invariant subspaces of the original transition matrix which
    are obtained using the real Schur decomposition :cite:`reuter:18`.

    Parameters
    ----------
    %(base_estimator.parameters)s
    """

    def __init__(
        self,
        object: Union[str, bool, np.ndarray, spmatrix, AnnData, KernelExpression],
        **kwargs: Any,
    ):
        super().__init__(object=object, **kwargs)
        self._macrostates = StatesHolder()
        self._coarse_init_dist: Optional[pd.Series] = None
        self._coarse_stat_dist: Optional[pd.Series] = None
        self._coarse_tmat: Optional[pd.DataFrame] = None

    @property
    @d.get_summary(base="gpcca_macro")
    def macrostates(self) -> Optional[pd.Series]:
        """Macrostates of the transition matrix."""
        return self._macrostates.assignment

    @property
    @d.get_summary(base="gpcca_macro_memberships")
    def macrostates_memberships(self) -> Optional[Lineage]:
        """
        Macrostate memberships.

        Soft assignment of microstates (cells) to macrostates.
        """
        return self._macrostates.memberships

    @property
    @d.get_summary(base="gpcca_init_states_memberships")
    def initial_states_memberships(self) -> Optional[Lineage]:
        """
        Initial states memberships.

        Soft assignment of cells to terminal states.
        """  # noqa: D401
        return self._init_states.memberships

    @property
    @d.get_summary(base="gpcca_term_states_memberships")
    def terminal_states_memberships(self) -> Optional[Lineage]:
        """
        Terminal states memberships.

        Soft assignment of cells to terminal states.
        """
        return self._term_states.memberships

    @property
    @d.get_summary(base="gpcca_coarse_init")
    def coarse_initial_distribution(self) -> Optional[pd.Series]:
        """Coarse-grained initial distribution."""
        return self._coarse_init_dist

    @property
    @d.get_summary(base="gpcca_coarse_stat")
    def coarse_stationary_distribution(self) -> Optional[pd.Series]:
        """Coarse-grained stationary distribution."""
        return self._coarse_stat_dist

    @property
    @d.get_summary(base="gpcca_coarse_tmat")
    def coarse_T(self) -> Optional[pd.DataFrame]:
        """Coarse-grained transition matrix."""
        return self._coarse_tmat

    @d.get_sections(base="gpcca_compute_macro", sections=["Parameters", "Returns"])
    @d.dedent
    def compute_macrostates(
        self,
        n_states: Optional[Union[int, Sequence[int]]] = None,
        n_cells: Optional[int] = 30,
        cluster_key: Optional[str] = None,
        **kwargs: Any,
    ) -> "GPCCA":
        """
        Compute the macrostates.

        Parameters
        ----------
        n_states
            Number of macrostates. If a :class:`typing.Sequence`, use the *minChi* criterion :cite:`reuter:18`.
            If `None`, use the *eigengap* heuristic.
        %(n_cells)s
        cluster_key
            If a key to cluster labels is given, names and colors of the states will be associated with the clusters.
        kwargs
            Keyword arguments for :meth:`compute_schur`.

        Returns
        -------
        Self and updates the following fields:

            - :attr:`macrostates` - %(gpcca_macro.summary)s
            - :attr:`macrostates_memberships` - %(gpcca_macro_memberships.summary)s
            - :attr:`coarse_T` - %(gpcca_coarse_tmat.summary)s
            - :attr:`coarse_initial_distribution` - %(gpcca_coarse_init.summary)s
            - :attr:`coarse_stationary_distribution` - %(gpcca_coarse_stat.summary)s
            - :attr:`schur_vectors` - %(schur_vectors.summary)s
            - :attr:`schur_matrix` - %(schur_matrix.summary)s
            - :attr:`eigendecomposition` - %(eigen.summary)s
        """

        n_states = self._n_states(n_states)
        if n_states == 1:
            self._compute_one_macrostate(
                n_cells=n_cells,
                cluster_key=cluster_key,
            )
            return self

        if self._gpcca is None or kwargs:
            self.compute_schur(n_states, **kwargs)
        n_states = self._validate_n_states(n_states)

        if self._gpcca._p_X.shape[1] < n_states:
            # precomputed X
            logg.warning(
                f"Requested more macrostates `{n_states}` than available "
                f"Schur vectors `{self._gpcca._p_X.shape[1]}`. Recomputing the decomposition"
            )

        start = logg.info(f"Computing `{n_states}` macrostates")
        try:
            self._gpcca = self._gpcca.optimize(m=n_states)
        except ValueError as e:
            if "will split complex conjugate eigenvalues" not in str(e):
                raise
            # this is the following case - we have 4 Schur vectors, user requests 5 states, but it splits the conj. ev.
            # in the try block, Schur decomposition with 5 vectors is computed, but it fails (no way of knowing)
            # so in this case, we increase it by 1
            logg.warning(
                f"Unable to compute macrostates with `n_states={n_states}` because it will "
                f"split complex conjugate eigenvalues. Using `n_states={n_states + 1}`"
            )
            self._gpcca = self._gpcca.optimize(m=n_states + 1)

        self._set_macrostates(
            memberships=self._gpcca.memberships,
            n_cells=n_cells,
            cluster_key=cluster_key,
            params=self._create_params(),
            time=start,
        )
        return self

    @d.dedent
    def predict(
        self,
        method: Literal[
            "stability", "top_n", "eigengap", "eigengap_coarse"
        ] = TermStatesMethod.STABILITY,
        which: Literal["initial", "terminal"] = "terminal",
        n_cells: int = 30,
        alpha: Optional[float] = 1,
        stability_threshold: float = 0.96,
        n_states: Optional[int] = None,
    ) -> "GPCCA":
        """
        Automatically select terminal states from macrostates.

        Parameters
        ----------
        method
            How to select the terminal states. Valid option are:

                - `'eigengap'` - select the number of states based on the *eigengap* of :attr:`transition_matrix`.
                - `'eigengap_coarse'` - select the number of states based on the *eigengap* of the diagonal
                  of :attr:`coarse_T`.
                - `'top_n'` - select top ``n_states`` based on the probability of the diagonal of :attr:`coarse_T`.
                - `'stability'` - select states which have a stability >= ``stability_threshold``.
                  The stability is given by the diagonal elements of :attr:`coarse_T`.
        %(n_cells)s
        alpha
            Weight given to the deviation of an eigenvalue from one.
            Only used when ``method = 'eigengap'`` or ``method = 'eigengap_coarse'``.
        stability_threshold
            Threshold used when ``method = 'stability'``.
        n_states
            Number of states used when ``method = 'top_n'``.

        Returns
        -------
        Self and updates the following fields:

            - :attr:`terminal_states` - %(tse_term_states.summary)s
            - :attr:`terminal_states_memberships` - %(gpcca_term_states_memberships.summary)s
            - :attr:`terminal_states_probabilities` - %(tse_term_states_probs.summary)s
        """
        if self.macrostates is None:
            raise RuntimeError("Compute macrostates first as `.compute_macrostates()`.")

        # fmt: off
<<<<<<< HEAD
        if len(self.macrostates.cat.categories) == 1:
            logg.warning(f"Found only one macrostate. Making it the single {which} state")
            self.set_states_from_macrostates(names=None, which=which, n_cells=n_cells, params=self._create_params())
            return
=======
        if len(self._macrostates.cat.categories) == 1:
            logg.warning("Found only one macrostate. Making it the single terminal state")
            return self.set_terminal_states_from_macrostates(None, n_cells=n_cells, params=self._create_params())
>>>>>>> bab52c50

        method = TermStatesMethod(method)
        eig = self.eigendecomposition
        coarse_T = self.coarse_T

        if method == TermStatesMethod.EIGENGAP:
            if eig is None:
                raise RuntimeError("Compute eigendecomposition first as `.compute_eigendecomposition()`.")
            n_states = _eigengap(eig["D"], alpha=alpha) + 1
        elif method == TermStatesMethod.EIGENGAP_COARSE:
            if coarse_T is None:
                raise RuntimeError("Compute macrostates first as `.compute_macrostates()`.")
            n_states = _eigengap(np.sort(np.diag(coarse_T)[::-1]), alpha=alpha)
        elif method == TermStatesMethod.TOP_N:
            if n_states is None:
                raise ValueError("Expected `n_states != None` for `method='top_n'`.")
            elif n_states <= 0:
                raise ValueError(f"Expected `n_states` to be positive, found `{n_states}`.")
        elif method == TermStatesMethod.STABILITY:
            if stability_threshold is None:
                raise ValueError("Expected `stability_threshold != None` for `method='stability'`.")
            stability = pd.Series(np.diag(coarse_T), index=coarse_T.columns)
            names = stability[stability.values >= stability_threshold].index
<<<<<<< HEAD
            self.set_states_from_macrostates(names, n_cells=n_cells, params=self._create_params())
            return
=======
            return self.set_terminal_states_from_macrostates(names, n_cells=n_cells, params=self._create_params())
>>>>>>> bab52c50
        else:
            raise NotImplementedError(f"Method `{method}` is not yet implemented.")
        # fmt: on

        names = coarse_T.columns[np.argsort(np.diag(coarse_T))][-n_states:]
        self.set_states_from_macrostates(
            names, n_cells=n_cells, params=self._create_params()
        )
<<<<<<< HEAD
=======
        return self
>>>>>>> bab52c50

    @d.dedent
    def set_states_from_macrostates(
        self,
        names: Optional[Union[str, Sequence[str], Mapping[str, str]]] = None,
        which: Literal["initial", "terminal"] = "terminal",
        n_cells: int = 30,
        **kwargs: Any,
    ) -> "GPCCA":
        """
        Manually select states from macrostates.

        Parameters
        ----------
        names
            Names of the macrostates to be marked as terminal. Multiple states can be combined using `','`,
            such as ``["Alpha, Beta", "Epsilon"]``.  If a :class:`dict`, keys correspond to the names
            of the macrostates and the values to the new names.  If `None`, select all macrostates.
        %(n_cells)s

        Returns
        -------
        Self and updates the following fields:

            - :attr:`terminal_states` - %(tse_term_states.summary)s
            - :attr:`terminal_states_probabilities` - %(tse_term_states_probs.summary)s
            - :attr:`terminal_states_probabilities_memberships` - %(gpcca_term_states_memberships.summary)s
        """
        if n_cells <= 0:
            raise ValueError(f"Expected `n_cells` to be positive, found `{n_cells}`.")

        memberships = self.macrostates_memberships
        if memberships is None:
            raise RuntimeError("Compute macrostates first as `.compute_macrostates()`.")

        if names is None:
            names = memberships.names
        if isinstance(names, str):
            names = [names]
        if not isinstance(names, dict):
            names = {n: n for n in names}
        if not len(names):
            raise ValueError("No macrostates have been selected.")

        # we do this also here because if `rename_terminal_states` fails
        # invalid states would've been written to this object and nothing to adata
        names = {str(k): str(v) for k, v in names.items()}
        names_after_renaming = {names.get(n, n) for n in memberships.names}
        if len(names_after_renaming) != memberships.shape[1]:
            raise ValueError(
                f"After renaming, {which} state names will no longer be unique: `{names_after_renaming}`."
            )

        # this also checks that the names are correct before renaming
        is_singleton = memberships.shape[1] == 1
        memberships = memberships[list(names.keys())].copy()

        states = self._create_states(memberships, n_cells=n_cells, check_row_sums=False)
        if is_singleton:
            colors = self._macrostates.colors.copy()
            probs = memberships.X.squeeze() / memberships.X.max()
        else:
            colors = memberships[list(states.cat.categories)].colors
            probs = (memberships.X / memberships.X.max(0)).max(1)
        probs = pd.Series(probs, index=self.adata.obs_names)

        self._write_states(
            which,
            states=states,
            colors=colors,
            probs=probs,
            memberships=memberships,
            params=kwargs.pop("params", {}),
        )
<<<<<<< HEAD
=======
        if rename:
            # TODO(michalk8): in a future PR, remove this behavior in Lineage
            # access lineage renames join states, e.g. 'Alpha, Beta' becomes 'Alpha or Beta' + whitespace stripping
            self.rename_terminal_states(
                dict(zip(self.terminal_states.cat.categories, names.values()))
            )
        return self

    @d.dedent
    def rename_terminal_states(self, new_names: Mapping[str, str]) -> "GPCCA":
        """
        %(tse_rename_term_states.full_desc)s

        Parameters
        ----------
        %(tse_rename_term_states.parameters)s

        Returns
        -------
        %(tse_rename_term_states.returns)s
            - :attr:`terminal_states_memberships` - %(gpcca_term_states_memberships.summary)s
        """  # noqa: D400
        term_states_memberships = self.terminal_states_memberships
        _ = super().rename_terminal_states(new_names)

        # fmt: off
        new_names = {str(k): str(v) for k, v in new_names.items()}
        term_states_memberships.names = [new_names.get(n, n) for n in term_states_memberships.names]
        self._set("_term_states_memberships", value=term_states_memberships, shadow_only=True)
        # fmt: on

        with self._shadow:
            key = Key.obsm.memberships(Key.obs.macrostates(self.backward))
            self._set(obj=self.adata.obsm, key=key, value=term_states_memberships)
        return self
>>>>>>> bab52c50

    @d.dedent
    def fit(
        self,
        n_states: Optional[Union[int, Sequence[int]]] = None,
        n_cells: Optional[int] = 30,
        cluster_key: Optional[str] = None,
        **kwargs: Any,
    ) -> "GPCCA":
        """
        Prepare self for terminal states prediction.

        Parameters
        ----------
        %(gpcca_compute_macro.parameters)s

        Returns
        -------
        %(gpcca_compute_macro.returns)s
        """
        if n_states is None:
            self.compute_eigendecomposition()
            n_states = self.eigendecomposition["eigengap"] + 1
        elif isinstance(n_states, int) and n_states == 1:
            self.compute_eigendecomposition()

        n = n_states if isinstance(n_states, int) else max(n_states)
        # call explicitly since `compute_macrostates` doesn't handle the case
        # when `minChi` is used for `n_states` and `self._gpcca` is uninitialized
        self.compute_schur(n, **kwargs)
        return self.compute_macrostates(
            n_states=n_states, cluster_key=cluster_key, n_cells=n_cells
        )
<<<<<<< HEAD
        return self
=======
>>>>>>> bab52c50

    @d.dedent
    @inject_docs(o=CoarseTOrder)
    def plot_coarse_T(
        self,
        show_stationary_dist: bool = True,
        show_initial_dist: bool = False,
        order: Optional[
            Literal["stability", "incoming", "outgoing", "stat_dist"]
        ] = "stability",
        cmap: Union[str, ListedColormap] = "viridis",
        xtick_rotation: float = 45,
        annotate: bool = True,
        show_cbar: bool = True,
        title: Optional[str] = None,
        figsize: Tuple[float, float] = (8, 8),
        dpi: int = 80,
        save: Optional[Union[Path, str]] = None,
        text_kwargs: Mapping[str, Any] = MappingProxyType({}),
        **kwargs: Any,
    ) -> None:
        """
        Plot the coarse-grained transition matrix between macrostates.

        Parameters
        ----------
        show_stationary_dist
            Whether to show :attr:`coarse_stationary_distribution`, if present.
        show_initial_dist
            Whether to show :attr:`coarse_initial_distribution`.
        order
            How to order the coarse-grained transition matrix. Valid options are:

                - `{o.STABILITY!r}` - order by the values on the diagonal.
                - `{o.INCOMING!r}` - order by the incoming mass, excluding the diagonal.
                - `{o.OUTGOING!r}` - order by the outgoing mass, excluding the diagonal.
                - `{o.STAT_DIST!r}` - order by coarse stationary distribution. If not present, use `{o.STABILITY!r}`.
        cmap
            Colormap to use.
        xtick_rotation
            Rotation of ticks on the x-axis.
        annotate
            Whether to display the text on each cell.
        show_cbar
            Whether to show colorbar.
        title
            Title of the figure.
        %(plotting)s
        text_kwargs
            Keyword arguments for :func:`matplotlib.pyplot.text`.
        kwargs
            Keyword arguments for :func:`matplotlib.pyplot.imshow`.

        Returns
        -------
        %(just_plots)s
        """

        def order_matrix(
            order: Optional[CoarseTOrder],
        ) -> Tuple[pd.DataFrame, Optional[pd.Series], Optional[pd.Series]]:
            coarse_T = self.coarse_T
            init_d = self.coarse_initial_distribution
            stat_d = self.coarse_stationary_distribution

            if order is None:
                return coarse_T, init_d, stat_d

            order = CoarseTOrder(order)
            if order == CoarseTOrder.STAT_DIST and stat_d is None:
                order = CoarseTOrder.STABILITY
                logg.warning(
                    f"Unable to order by `{CoarseTOrder.STAT_DIST}`, no coarse stationary distribution. "
                    f"Using `order={order}`"
                )

            if order == CoarseTOrder.INCOMING:
                values = (coarse_T.sum(0) - np.diag(coarse_T)).argsort(kind="stable")
                names = values.index[values]
            elif order == CoarseTOrder.OUTGOING:
                values = (coarse_T.sum(1) - np.diag(coarse_T)).argsort(kind="stable")
                names = values.index[values]
            elif order == CoarseTOrder.STABILITY:
                names = coarse_T.index[np.argsort(np.diag(coarse_T), kind="stable")]
            elif order == CoarseTOrder.STAT_DIST:
                names = stat_d.index[stat_d.argsort(kind="stable")]
            else:
                raise NotImplementedError(f"Order `{order}` is not yet implemented.")

            coarse_T = coarse_T.loc[names][names]
            if init_d is not None:
                init_d = init_d[names]
            if stat_d is not None:
                stat_d = stat_d[names]

            return coarse_T, init_d, stat_d

        def stylize_dist(
            ax: Axes, data: np.ndarray, xticks_labels: Sequence[str] = ()
        ) -> None:
            _ = ax.imshow(data, aspect="auto", cmap=cmap, norm=norm)
            for spine in ax.spines.values():
                spine.set_visible(False)

            if xticks_labels is not None:
                ax.set_xticks(np.arange(data.shape[1]))
                ax.set_xticklabels(xticks_labels)
                plt.setp(
                    ax.get_xticklabels(),
                    rotation=xtick_rotation,
                    ha="right",
                    rotation_mode="anchor",
                )
            else:
                ax.set_xticks([])
                ax.tick_params(
                    which="both", top=False, right=False, bottom=False, left=False
                )

            ax.set_yticks([])

        def annotate_heatmap(im, valfmt: str = "{x:.2f}") -> None:
            # modified from matplotlib's site

            data = im.get_array()
            kw = {"ha": "center", "va": "center"}
            kw.update(**text_kwargs)

            # Get the formatter in case a string is supplied
            if isinstance(valfmt, str):
                valfmt = StrMethodFormatter(valfmt)

            # Loop over the data and create a `Text` for each "pixel".
            # Change the text's color depending on the data.
            texts = []
            for i in range(data.shape[0]):
                for j in range(data.shape[1]):
                    kw.update(color=_get_black_or_white(im.norm(data[i, j]), cmap))
                    text = im.axes.text(j, i, valfmt(data[i, j], None), **kw)
                    texts.append(text)

        def annotate_dist_ax(
            ax: Axes, data: np.ndarray, valfmt: str = "{x:.2f}"
        ) -> None:
            if ax is None:
                return

            if isinstance(valfmt, str):
                valfmt = StrMethodFormatter(valfmt)

            kw = {"ha": "center", "va": "center"}
            kw.update(**text_kwargs)

            for i, val in enumerate(data):
                kw.update(color=_get_black_or_white(im.norm(val), cmap))
                ax.text(
                    i,
                    0,
                    valfmt(val, None),
                    **kw,
                )

        if self.coarse_T is None:
            raise RuntimeError(
                "Compute coarse-grained transition matrix first as `.compute_macrostates()` with `n_states > 1`."
            )

        coarse_T, coarse_init_d, coarse_stat_d = order_matrix(order)
        if show_stationary_dist and coarse_stat_d is None:
            logg.warning("Coarse stationary distribution is `None`, ignoring")
            show_stationary_dist = False
        if show_initial_dist and coarse_init_d is None:
            logg.warning("Coarse initial distribution is `None`, ignoring")
            show_initial_dist = False

        hrs, wrs = [1], [1]
        if show_stationary_dist:
            hrs += [0.05]
        if show_initial_dist:
            hrs += [0.05]
        if show_cbar:
            wrs += [0.025]

        dont_show_dist = not show_initial_dist and not show_stationary_dist

        fig = plt.figure(constrained_layout=False, figsize=figsize, dpi=dpi)
        gs = plt.GridSpec(
            1 + show_stationary_dist + show_initial_dist,
            1 + show_cbar,
            height_ratios=hrs,
            width_ratios=wrs,
            wspace=0.05,
            hspace=0.05,
        )
        if isinstance(cmap, str):
            cmap = plt.get_cmap(cmap)

        ax = fig.add_subplot(gs[0, 0])
        cax = fig.add_subplot(gs[:1, -1]) if show_cbar else None
        init_ax, stat_ax = None, None

        labels = list(coarse_T.columns)

        tmp = coarse_T
        if show_initial_dist:
            tmp = np.c_[tmp, coarse_stat_d]
        if show_initial_dist:
            tmp = np.c_[tmp, coarse_init_d]

        minn, maxx = np.nanmin(tmp), np.nanmax(tmp)
        norm = Normalize(vmin=minn, vmax=maxx)

        if show_stationary_dist:
            stat_ax = fig.add_subplot(gs[1, 0])
            stylize_dist(
                stat_ax,
                np.array(coarse_stat_d).reshape(1, -1),
                xticks_labels=labels if not show_initial_dist else None,
            )
            stat_ax.yaxis.set_label_position("right")
            stat_ax.set_ylabel("stationary dist", rotation=0, ha="left", va="center")

        if show_initial_dist:
            init_ax = fig.add_subplot(gs[show_stationary_dist + show_initial_dist, 0])
            stylize_dist(
                init_ax, np.array(coarse_init_d).reshape(1, -1), xticks_labels=labels
            )

            init_ax.yaxis.set_label_position("right")
            init_ax.set_ylabel("initial dist", rotation=0, ha="left", va="center")

        im = ax.imshow(coarse_T, aspect="auto", cmap=cmap, norm=norm, **kwargs)
        ax.set_title("coarse-grained transition matrix" if title is None else title)

        if cax is not None:
            _ = ColorbarBase(
                cax,
                cmap=cmap,
                norm=norm,
                ticks=np.linspace(minn, maxx, 10),
                format="%0.3f",
            )

        ax.set_yticks(np.arange(coarse_T.shape[0]))
        ax.set_yticklabels(labels)

        ax.tick_params(
            top=False,
            bottom=dont_show_dist,
            labeltop=False,
            labelbottom=dont_show_dist,
        )

        for spine in ax.spines.values():
            spine.set_visible(False)

        if dont_show_dist:
            ax.set_xticks(np.arange(coarse_T.shape[1]))
            ax.set_xticklabels(labels)
            plt.setp(
                ax.get_xticklabels(),
                rotation=xtick_rotation,
                ha="right",
                rotation_mode="anchor",
            )
        else:
            ax.set_xticks([])

        ax.set_yticks(np.arange(coarse_T.shape[0] + 1) - 0.5, minor=True)
        ax.tick_params(which="minor", bottom=dont_show_dist, left=False, top=False)

        if annotate:
            annotate_heatmap(im)
            if show_stationary_dist:
                annotate_dist_ax(stat_ax, coarse_stat_d.values)
            if show_initial_dist:
                annotate_dist_ax(init_ax, coarse_init_d.values)

        if save:
            save_fig(fig, save)

    @d.dedent
    def plot_macrostate_composition(
        self,
        key: str,
        width: float = 0.8,
        title: Optional[str] = None,
        labelrot: float = 45,
        legend_loc: Optional[str] = "upper right out",
        figsize: Optional[Tuple[float, float]] = None,
        dpi: Optional[int] = None,
        save: Optional[Union[str, Path]] = None,
        show: bool = True,
    ) -> Optional[Axes]:
        """
        Plot stacked histogram of macrostates over categorical annotations.

        Parameters
        ----------
        %(adata)s
        key
            Key from :attr:`anndata.AnnData.obs` containing categorical annotations.
        width
            Bar width in `[0, 1]`.
        title
            Title of the figure. If `None`, create one automatically.
        labelrot
            Rotation of labels on x-axis.
        legend_loc
            Position of the legend. If `None`, don't show legend.
        %(plotting)s
        show
            If `False`, return :class:`matplotlib.pyplot.Axes`.

        Returns
        -------
        The axes object, if ``show = False``.
        %(just_plots)s
        """
        from cellrank.pl._utils import _position_legend

        macrostates = self.macrostates
        if macrostates is None:
            raise RuntimeError("Compute macrostates first as `.compute_macrostates()`.")
        if key not in self.adata.obs:
            raise KeyError(f"Data not found in `adata.obs[{key!r}]`.")
        if not is_categorical_dtype(self.adata.obs[key]):
            raise TypeError(
                f"Expected `adata.obs[{key!r}]` to be `categorical`, "
                f"found `{infer_dtype(self.adata.obs[key])}`."
            )

        mask = ~macrostates.isnull()
        df = (
            pd.DataFrame({"macrostates": macrostates, key: self.adata.obs[key]})[mask]
            .groupby([key, "macrostates"])
            .size()
        )
        try:
            cats_colors = self.adata.uns[f"{key}_colors"]
        except KeyError:
            cats_colors = _create_categorical_colors(
                len(self.adata.obs[key].cat.categories)
            )
        cat_color_mapper = dict(zip(self.adata.obs[key].cat.categories, cats_colors))
        x_indices = np.arange(len(macrostates.cat.categories))
        bottom = np.zeros_like(x_indices, dtype=np.float32)

        width = min(1, max(0, width))
        fig, ax = plt.subplots(figsize=figsize, dpi=dpi, tight_layout=True)
        for cat, color in cat_color_mapper.items():
            frequencies = df.loc[cat]
            # do not add to legend if category is missing
            if np.sum(frequencies) > 0:
                ax.bar(
                    x_indices,
                    frequencies,
                    width,
                    label=cat,
                    color=color,
                    bottom=bottom,
                    ec="black",
                    lw=0.5,
                )
                bottom += np.array(frequencies)

        ax.set_xticks(x_indices)
        ax.set_xticklabels(
            # assuming at least 1 category
            frequencies.index,
            rotation=labelrot,
            ha="center" if labelrot in (0, 90) else "right",
        )
        y_max = bottom.max()
        ax.set_ylim([0, y_max + 0.05 * y_max])
        ax.set_yticks(np.linspace(0, y_max, 5))
        ax.margins(0.05)

        ax.set_xlabel("macrostate")
        ax.set_ylabel("frequency")
        if title is None:
            title = f"distribution over {key}"
        ax.set_title(title)
        if legend_loc not in (None, "none"):
            _position_legend(ax, legend_loc=legend_loc)

        if save is not None:
            save_fig(fig, save)

        if not show:
            return ax

    def _n_states(self, n_states: Optional[Union[int, Sequence[int]]]) -> int:
        if n_states is None:
            if self.eigendecomposition is None:
                raise RuntimeError(
                    "Compute eigendecomposition first as `.compute_eigendecomposition()` or "
                    "supply `n_states != None`."
                )
            return self.eigendecomposition["eigengap"] + 1

        # fmt: off
        if isinstance(n_states, int):
            if n_states <= 0:
                raise ValueError(f"Expected `n_states` to be positive, found `{n_states}`.")
            return n_states

        if self._gpcca is None:
            raise RuntimeError("Compute Schur decomposition first as `.compute_schur()`.")

        if not isinstance(n_states, Sequence):
            raise TypeError(f"Expected `n_states` to be a `Sequence`, found `{type(n_states).__name__!r}`.")
        if len(n_states) != 2:
            raise ValueError(f"Expected `n_states` to be of size `2`, found `{len(n_states)}`.")

        minn, maxx = sorted(n_states)
        if minn <= 1:
            minn = 2
            logg.warning(f"Minimum value must be larger than `1`, found `{minn}`. Setting `min={minn}`")
        if minn == 2:
            minn = 3
            logg.warning(
                f"In most cases, 2 clusters will always be optimal. "
                f"If you really expect 2 clusters, use `n_states=2`. Setting `min={minn}`"
            )
        # fmt: on
        maxx = max(minn + 1, maxx)

        logg.info(f"Calculating minChi criterion in interval `[{minn}, {maxx}]`")

        return int(np.arange(minn, maxx + 1)[np.argmax(self._gpcca.minChi(minn, maxx))])

    def _create_states(
        self,
        probs: Union[np.ndarray, Lineage],
        n_cells: int,
        check_row_sums: bool = False,
        return_not_enough_cells: bool = False,
    ) -> Union[pd.Series, Tuple[pd.Series, np.ndarray]]:
        if n_cells <= 0:
            raise ValueError(f"Expected `n_cells` to be positive, found `{n_cells}`.")

        discrete, not_enough_cells = _fuzzy_to_discrete(
            a_fuzzy=probs,
            n_most_likely=n_cells,
            remove_overlap=False,
            raise_threshold=0.2,
            check_row_sums=check_row_sums,
        )

        states = _series_from_one_hot_matrix(
            membership=discrete,
            index=self.adata.obs_names,
            names=probs.names if isinstance(probs, Lineage) else None,
        )

        return (states, not_enough_cells) if return_not_enough_cells else states

    def _validate_n_states(self, n_states: int) -> int:
        if self._invalid_n_states is not None and n_states in self._invalid_n_states:
            logg.warning(
                f"Unable to compute macrostates with `n_states={n_states}` because it will "
                f"split complex conjugate eigenvalues. Using `n_states={n_states + 1}`"
            )
            n_states += 1  # cannot force recomputation of the Schur decomposition
            assert n_states not in self._invalid_n_states, "Sanity check failed."

        return n_states

    def _compute_one_macrostate(
        self,
        n_cells: Optional[int],
        cluster_key: Optional[str],
    ) -> None:
        start = logg.info("For 1 macrostate, stationary distribution is computed")

        eig = self.eigendecomposition
        if (
            eig is not None
            and "stationary_dist" in eig
            and eig["params"]["which"] == "LR"
        ):
            stationary_dist = eig["stationary_dist"]
        else:
            self.compute_eigendecomposition(only_evals=False, which="LR")
            stationary_dist = self.eigendecomposition["stationary_dist"]

        self._set_macrostates(
            memberships=stationary_dist[:, None],
            n_cells=n_cells,
            cluster_key=cluster_key,
            check_row_sums=False,
            time=start,
        )

    @d.dedent
    def _set_macrostates(
        self,
        memberships: np.ndarray,
        n_cells: Optional[int] = 30,
        cluster_key: str = "clusters",
        check_row_sums: bool = True,
        time: Optional[datetime] = None,
        params: Dict[str, Any] = MappingProxyType({}),
    ) -> None:
        """
        Map fuzzy clustering to pre-computed annotations to get names and colors.

        Given the fuzzy clustering, we would like to select the most likely cells from each state and use these to
        give each state a name and a color by comparing with pre-computed, categorical cluster annotations.

        Parameters
        ----------
        memberships
            Fuzzy clustering.
        %(n_cells)s
        cluster_key
            Key from :attr:`anndata.AnnData.obs` to get reference cluster annotations.
        check_row_sums
            Check whether rows in `memberships` sum to `1`.
        time
            Start time of macrostates computation.
        params
            Parameters used in macrostates computation.

        Returns
        -------
        Nothing, just updates the fields as described in :meth:`compute_macrostates`.
        """

        if n_cells is None:
            # fmt: off
            logg.debug("Setting the macrostates using macrostate assignment")
            assignment = pd.Series(np.argmax(memberships, axis=1).astype(str), dtype="category")
            # sometimes, a category can be missing
            assignment = assignment.cat.reorder_categories([str(i) for i in range(memberships.shape[1])])
            # fmt: on
        else:
            logg.debug("Setting the macrostates using macrostates memberships")

            # select the most likely cells from each macrostate
            assignment, not_enough_cells = self._create_states(
                memberships,
                n_cells=n_cells,
                check_row_sums=check_row_sums,
                return_not_enough_cells=True,
            )

        # remove previous fields
        self._write_states("initial", None, None, None, None, log=False)
        self._write_states("terminal", None, None, None, None, log=False)

        # fmt: off
        assignment, colors = self._set_categorical_labels(assignment, cluster_key=cluster_key)
        memberships = Lineage(memberships, names=list(assignment.cat.categories), colors=colors)
        # fmt: on

        groups = assignment.value_counts()
        groups = groups[groups != n_cells].to_dict()
        if len(groups):
            logg.warning(
                f"The following terminal states have different number "
                f"of cells than requested ({n_cells}): {groups}"
            )

        self._write_macrostates(
            macrostates=assignment,
            colors=colors,
            memberships=memberships,
            time=time,
            params=params,
        )

    @logger
    @shadow
    def _write_macrostates(
        self,
        macrostates: pd.Series,
        colors: np.ndarray,
        memberships: Lineage,
        params: Dict[str, Any] = MappingProxyType({}),
    ) -> str:
        # fmt: off
        key = Key.obs.macrostates(self.backward)
        self._set(obj=self.adata.obs, key=key, value=macrostates, shadow_only=True)
        ckey = Key.uns.colors(key)
        self._set(obj=self.adata.uns, key=ckey, value=colors, shadow_only=True)
        mkey = Key.obsm.memberships(key)
        self._set(obj=self.adata.obsm, key=mkey, value=memberships, shadow_only=True)
        self._macrostates = self._macrostates.set(assignment=macrostates, colors=colors, memberships=memberships)
        self.params[key] = dict(params)

        names = list(macrostates.cat.categories)
        if len(names) > 1:
            # not using stationary distribution
            g = self._gpcca
            tmat = pd.DataFrame(g.coarse_grained_transition_matrix, index=names, columns=names)
            init_dist = pd.Series(g.coarse_grained_input_distribution, index=names)
            if g.coarse_grained_stationary_probability is None:
                stat_dist = None
            else:
                stat_dist = pd.Series(g.coarse_grained_stationary_probability, index=names)
            dists = pd.DataFrame({"coarse_init_dist": init_dist}, index=names)
            if stat_dist is not None:
                dists["coarse_stat_dist"] = stat_dist

            key = Key.obsm.schur_vectors(self.backward)
            self._set("_schur_vectors", obj=self.adata.obsm, key=key, value=g._p_X, shadow_only=True)
            key = Key.uns.schur_matrix(self.backward)
            self._set("_schur_matrix", obj=self.adata.uns, key=key, value=g._p_R, shadow_only=True)
            self._set("_coarse_tmat", value=tmat, shadow_only=True)
            self._set("_coarse_init_dist", value=init_dist, shadow_only=True)
            self._set("_coarse_stat_dist", value=stat_dist, shadow_only=True)
            self._set(obj=self.adata.uns, key=Key.uns.coarse(self.backward), value=AnnData(tmat, obs=dists))
        else:
            for attr in ["_schur_vectors", "_schur_matrix", "_coarse_tmat", "_coarse_init_dist", "_coarse_stat_dist"]:
                self._set(attr, value=None, shadow_only=True)
            self._set(obj=self.adata.uns, key=Key.uns.coarse(self.backward), value=None)
        # fmt: on

        return (
            "Adding `.macrostates`\n"
            "       `.macrostates_memberships`\n"
            "       `.coarse_T`\n"
            "       `.coarse_initial_distribution\n"
            "       `.coarse_stationary_distribution`\n"
            "       `.schur_vectors`\n"
            "       `.schur_matrix`\n"
            "       `.eigendecomposition`\n"
            "    Finish"
        )

    @logger
    @shadow
    def _write_states(
        self,
        which: Literal["initial", "terminal"],
        states: Optional[pd.Series],
        colors: Optional[np.ndarray],
        probs: Optional[pd.Series] = None,
        memberships: Optional[Lineage] = None,
        params: Dict[str, Any] = MappingProxyType({}),
    ) -> str:
        # fmt: off
        msg = super()._write_states(which, states=states, colors=colors, probs=probs, params=params, log=False)
        msg = "\n".join(msg.split("\n")[:-1])
        msg += f"\n       `.{which}_states_memberships\n    Finish`"

<<<<<<< HEAD
        self._write_absorption_probabilities(None, None, log=False)

        backward = which == "initial"
        key = Key.obsm.memberships(Key.obs.term_states(backward))
        self._set(obj=self.adata.obsm, key=key, value=memberships)
        if backward:
            self._init_states = self._init_states.set(memberships=memberships)
        else:
            self._term_states = self._term_states.set(memberships=memberships)
=======
        # TODO(michalk8): CFLARE doesn't remove the downstream properties
        self._write_absorption_probabilities(None, log=False)
        self._write_absorption_times(None, log=False)
        key = Key.obsm.memberships(Key.obs.term_states(self.backward))
        self._set("_term_states_memberships", obj=self.adata.obsm, key=key, value=memberships)
>>>>>>> bab52c50
        # fmt: on

        return msg

    def _read_from_adata(self, adata: AnnData, **kwargs: Any) -> bool:
        _ = self._read_eigendecomposition(adata, allow_missing=True)
        ok = self._read_schur_decomposition(adata, allow_missing=True)
        if not ok:
            return False

        # fmt: off
        with SafeGetter(self, allowed=KeyError) as sg:
            key = Key.obs.macrostates(self.backward)
            # TODO(michalk8): in the future, be more stringent and ensure the categories match the macro memberships
            assignment = self._get(obj=self.adata.obs, key=key, where="obs", dtype=pd.Series)
            ckey = Key.uns.colors(key)
            colors = self._get(obj=self.adata.uns, key=ckey, where="uns", dtype=(list, tuple, np.ndarray))
            mkey = Key.obsm.memberships(key)
            memberships = self._get(obj=self.adata.obsm, key=mkey, where="obsm", dtype=(Lineage, np.ndarray))
            self._macrostates = StatesHolder(assignment=assignment, colors=colors, memberships=memberships)
            # TODO(michalk8)
            # self._ensure_lineage_object("_macrostates_memberships", kind="macrostates")
            self.params[key] = self._read_params(key)

            tmat = self.adata.uns[Key.uns.coarse(self.backward)].copy()
            if not isinstance(tmat, AnnData):
                raise TypeError(
                    f"Expected coarse-grained transition matrix to be stored "
                    f"as `AnnData`, found `{type(tmat).__name__}`."
                )

            self._coarse_tmat = pd.DataFrame(tmat.X, index=tmat.obs_names, columns=tmat.obs_names)
            self._coarse_init_dist = tmat.obs["coarse_init_dist"]
            self._coarse_stat_dist = tmat.obs.get("coarse_stat_dist", None)

            self._set(obj=self._shadow_adata.uns, key=Key.uns.coarse(self.backward), value=tmat)

        if not sg.ok:
            return False

        if not super()._read_from_adata(adata, **kwargs):
            return False

        for backward in [True, False]:
            with SafeGetter(self, allowed=KeyError) as sg:
                key = Key.obsm.memberships(Key.obs.term_states(backward))
                memberships = self._get(obj=self.adata.obsm, key=key, where="obsm", dtype=(np.ndarray, Lineage))
                if backward:
                    self._init_states = self._init_states.set(memberships=memberships)
                else:
                    self._term_states = self._term_states.set(memberships=memberships)
                # TODO(michalk8): method of StatesHolder?
                # self._ensure_lineage_object("_term_states_memberships", kind="term_states")
        # fmt: on

<<<<<<< HEAD
        # status is based on `backward=False` by design
        return sg.ok and self._read_absorption_probabilities(adata)

    plot_macrostates = register_plotter(bwd_attr=None, fwd_attr="_macrostates")
=======
        abs_prob_ok = self._read_absorption_probabilities(adata)
        abs_time_ok = self._read_absorption_times(adata)
        return sg.ok and abs_prob_ok and abs_time_ok

    plot_macrostates = register_plotter(
        discrete="macrostates", continuous="macrostates_memberships"
    )
    plot_terminal_states = register_plotter(
        discrete="terminal_states", continuous="terminal_states_memberships"
    )

    @d.dedent
    def _compute_initial_states(self, n_states: int = 1, n_cells: int = 30) -> None:
        """
        Compute initial states from macrostates using :attr:`coarse_stationary_distribution`.

        Parameters
        ----------
        n_states
            Number of initial states.
        %(n_cells)s

        Returns
        -------
        %(set_initial_states_from_macrostates.returns)s
        """

        if n_states <= 0:
            raise ValueError(f"Expected `n_states` to be positive, found `{n_states}`.")

        if n_cells <= 0:
            raise ValueError(f"Expected `n_cells` to be positive, found `{n_cells}`.")

        probs = self.macrostates_memberships
        if probs is None:
            raise RuntimeError("Compute macrostates first as `.compute_macrostates()`.")

        if n_states > probs.shape[1]:
            raise ValueError(
                f"Requested `{n_states}` initial states, but only `{probs.shape[1]}` macrostates have been computed."
            )

        if probs.shape[1] == 1:
            self._set_initial_states_from_macrostates(n_cells=n_cells)
            return

        stat_dist = self.coarse_stationary_distribution
        if stat_dist is None:
            raise RuntimeError("No coarse-grained stationary distribution found.")

        self._set_initial_states_from_macrostates(
            stat_dist[np.argsort(stat_dist)][:n_states].index, n_cells=n_cells
        )

    @d.get_sections(base="set_initial_states_from_macrostates", sections=["Returns"])
    @d.dedent
    def _set_initial_states_from_macrostates(
        self,
        names: Optional[Union[str, Sequence[str]]] = None,
        n_cells: int = 30,
    ) -> None:
        """
        Manually select initial states from macrostates.

        Note that no check is performed to ensure initial and terminal states are distinct.

        Parameters
        ----------
        names
            Names of the macrostates to be marked as initial states. Multiple states can be combined using `','`,
            such as `["Alpha, Beta", "Epsilon"]`.
        %(n_cells)s

        Returns
        -------
        Nothing, just modifies :attr:`anndata.AnnData.obs`. The actual keys depend of :attr:`backward`.
        """

        if not isinstance(n_cells, int):
            raise TypeError(
                f"Expected `n_cells` to be of type `int`, found `{type(n_cells).__name__}`."
            )

        if n_cells <= 0:
            raise ValueError(f"Expected `n_cells` to be positive, found `{n_cells}`.")

        probs = self.macrostates_memberships
        if probs is None:
            raise RuntimeError("Compute macrostates first as `.compute_macrostates()`.")
        elif probs.shape[1] == 1:
            categorical = self._create_states(probs, n_cells=n_cells)
            scaled = probs / probs.max()
        else:
            if names is None:
                names = probs.names
            if isinstance(names, str):
                names = [names]

            probs = probs[list(names)]
            categorical = self._create_states(probs, n_cells=n_cells)
            probs /= probs.max(0)

            # compute the aggregated probability of being a initial/terminal state (no matter which)
            scaled = probs.X.max(1)

        self._write_initial_states(membership=probs, probs=scaled, cats=categorical)

    def _write_initial_states(
        self, membership: Lineage, probs: pd.Series, cats: pd.Series, time=None
    ) -> None:
        key = Key.obs.term_states(not self.backward)

        self.adata.obs[key] = cats
        self.adata.obs[Key.obs.probs(key)] = probs

        self.adata.uns[Key.uns.colors(key)] = membership.colors

        logg.info(
            f"Adding `adata.obs[{key!r}]`\n       `adata.obs[{Key.uns.colors(key)!r}]`\n",
            time=time,
        )

    def _format_params(self) -> str:
        fmt = super()._format_params()
        macro = (
            None
            if self.macrostates is None
            else sorted(self.macrostates.cat.categories)
        )
        return fmt + f", macrostates={macro}"
>>>>>>> bab52c50
<|MERGE_RESOLUTION|>--- conflicted
+++ resolved
@@ -252,6 +252,7 @@
                 - `'stability'` - select states which have a stability >= ``stability_threshold``.
                   The stability is given by the diagonal elements of :attr:`coarse_T`.
         %(n_cells)s
+        which: TODO(michalk8)
         alpha
             Weight given to the deviation of an eigenvalue from one.
             Only used when ``method = 'eigengap'`` or ``method = 'eigengap_coarse'``.
@@ -271,22 +272,19 @@
         if self.macrostates is None:
             raise RuntimeError("Compute macrostates first as `.compute_macrostates()`.")
 
-        # fmt: off
-<<<<<<< HEAD
         if len(self.macrostates.cat.categories) == 1:
-            logg.warning(f"Found only one macrostate. Making it the single {which} state")
-            self.set_states_from_macrostates(names=None, which=which, n_cells=n_cells, params=self._create_params())
-            return
-=======
-        if len(self._macrostates.cat.categories) == 1:
-            logg.warning("Found only one macrostate. Making it the single terminal state")
-            return self.set_terminal_states_from_macrostates(None, n_cells=n_cells, params=self._create_params())
->>>>>>> bab52c50
+            logg.warning(
+                f"Found only one macrostate, making it the single {which} state"
+            )
+            return self.set_states_from_macrostates(
+                names=None, n_cells=n_cells, which=which, params=self._create_params()
+            )
 
         method = TermStatesMethod(method)
         eig = self.eigendecomposition
         coarse_T = self.coarse_T
 
+        # fmt: off
         if method == TermStatesMethod.EIGENGAP:
             if eig is None:
                 raise RuntimeError("Compute eigendecomposition first as `.compute_eigendecomposition()`.")
@@ -305,31 +303,22 @@
                 raise ValueError("Expected `stability_threshold != None` for `method='stability'`.")
             stability = pd.Series(np.diag(coarse_T), index=coarse_T.columns)
             names = stability[stability.values >= stability_threshold].index
-<<<<<<< HEAD
-            self.set_states_from_macrostates(names, n_cells=n_cells, params=self._create_params())
-            return
-=======
-            return self.set_terminal_states_from_macrostates(names, n_cells=n_cells, params=self._create_params())
->>>>>>> bab52c50
+            return self.set_states_from_macrostates(names, n_cells=n_cells, which=which, params=self._create_params())
         else:
             raise NotImplementedError(f"Method `{method}` is not yet implemented.")
         # fmt: on
 
         names = coarse_T.columns[np.argsort(np.diag(coarse_T))][-n_states:]
-        self.set_states_from_macrostates(
-            names, n_cells=n_cells, params=self._create_params()
-        )
-<<<<<<< HEAD
-=======
-        return self
->>>>>>> bab52c50
+        return self.set_states_from_macrostates(
+            names, n_cells=n_cells, which=which, params=self._create_params()
+        )
 
     @d.dedent
     def set_states_from_macrostates(
         self,
         names: Optional[Union[str, Sequence[str], Mapping[str, str]]] = None,
+        n_cells: int = 30,
         which: Literal["initial", "terminal"] = "terminal",
-        n_cells: int = 30,
         **kwargs: Any,
     ) -> "GPCCA":
         """
@@ -342,10 +331,11 @@
             such as ``["Alpha, Beta", "Epsilon"]``.  If a :class:`dict`, keys correspond to the names
             of the macrostates and the values to the new names.  If `None`, select all macrostates.
         %(n_cells)s
+        which: TODO(michalk8):
 
         Returns
         -------
-        Self and updates the following fields:
+        Self and updates the following fields: TODO(michalk8)
 
             - :attr:`terminal_states` - %(tse_term_states.summary)s
             - :attr:`terminal_states_probabilities` - %(tse_term_states_probs.summary)s
@@ -367,7 +357,7 @@
         if not len(names):
             raise ValueError("No macrostates have been selected.")
 
-        # we do this also here because if `rename_terminal_states` fails
+        # we do this also here because if `rename_states` fails
         # invalid states would've been written to this object and nothing to adata
         names = {str(k): str(v) for k, v in names.items()}
         names_after_renaming = {names.get(n, n) for n in memberships.names}
@@ -397,44 +387,7 @@
             memberships=memberships,
             params=kwargs.pop("params", {}),
         )
-<<<<<<< HEAD
-=======
-        if rename:
-            # TODO(michalk8): in a future PR, remove this behavior in Lineage
-            # access lineage renames join states, e.g. 'Alpha, Beta' becomes 'Alpha or Beta' + whitespace stripping
-            self.rename_terminal_states(
-                dict(zip(self.terminal_states.cat.categories, names.values()))
-            )
         return self
-
-    @d.dedent
-    def rename_terminal_states(self, new_names: Mapping[str, str]) -> "GPCCA":
-        """
-        %(tse_rename_term_states.full_desc)s
-
-        Parameters
-        ----------
-        %(tse_rename_term_states.parameters)s
-
-        Returns
-        -------
-        %(tse_rename_term_states.returns)s
-            - :attr:`terminal_states_memberships` - %(gpcca_term_states_memberships.summary)s
-        """  # noqa: D400
-        term_states_memberships = self.terminal_states_memberships
-        _ = super().rename_terminal_states(new_names)
-
-        # fmt: off
-        new_names = {str(k): str(v) for k, v in new_names.items()}
-        term_states_memberships.names = [new_names.get(n, n) for n in term_states_memberships.names]
-        self._set("_term_states_memberships", value=term_states_memberships, shadow_only=True)
-        # fmt: on
-
-        with self._shadow:
-            key = Key.obsm.memberships(Key.obs.macrostates(self.backward))
-            self._set(obj=self.adata.obsm, key=key, value=term_states_memberships)
-        return self
->>>>>>> bab52c50
 
     @d.dedent
     def fit(
@@ -464,14 +417,10 @@
         n = n_states if isinstance(n_states, int) else max(n_states)
         # call explicitly since `compute_macrostates` doesn't handle the case
         # when `minChi` is used for `n_states` and `self._gpcca` is uninitialized
-        self.compute_schur(n, **kwargs)
+        _ = self.compute_schur(n, **kwargs)
         return self.compute_macrostates(
             n_states=n_states, cluster_key=cluster_key, n_cells=n_cells
         )
-<<<<<<< HEAD
-        return self
-=======
->>>>>>> bab52c50
 
     @d.dedent
     @inject_docs(o=CoarseTOrder)
@@ -1120,8 +1069,9 @@
         msg = "\n".join(msg.split("\n")[:-1])
         msg += f"\n       `.{which}_states_memberships\n    Finish`"
 
-<<<<<<< HEAD
         self._write_absorption_probabilities(None, None, log=False)
+        # TODO(michalk8): CFLARE doesn't remove the downstream properties
+        self._write_absorption_times(None, log=False)
 
         backward = which == "initial"
         key = Key.obsm.memberships(Key.obs.term_states(backward))
@@ -1130,13 +1080,6 @@
             self._init_states = self._init_states.set(memberships=memberships)
         else:
             self._term_states = self._term_states.set(memberships=memberships)
-=======
-        # TODO(michalk8): CFLARE doesn't remove the downstream properties
-        self._write_absorption_probabilities(None, log=False)
-        self._write_absorption_times(None, log=False)
-        key = Key.obsm.memberships(Key.obs.term_states(self.backward))
-        self._set("_term_states_memberships", obj=self.adata.obsm, key=key, value=memberships)
->>>>>>> bab52c50
         # fmt: on
 
         return msg
@@ -1192,133 +1135,10 @@
                 # self._ensure_lineage_object("_term_states_memberships", kind="term_states")
         # fmt: on
 
-<<<<<<< HEAD
         # status is based on `backward=False` by design
-        return sg.ok and self._read_absorption_probabilities(adata)
-
-    plot_macrostates = register_plotter(bwd_attr=None, fwd_attr="_macrostates")
-=======
         abs_prob_ok = self._read_absorption_probabilities(adata)
         abs_time_ok = self._read_absorption_times(adata)
         return sg.ok and abs_prob_ok and abs_time_ok
-
-    plot_macrostates = register_plotter(
-        discrete="macrostates", continuous="macrostates_memberships"
-    )
-    plot_terminal_states = register_plotter(
-        discrete="terminal_states", continuous="terminal_states_memberships"
-    )
-
-    @d.dedent
-    def _compute_initial_states(self, n_states: int = 1, n_cells: int = 30) -> None:
-        """
-        Compute initial states from macrostates using :attr:`coarse_stationary_distribution`.
-
-        Parameters
-        ----------
-        n_states
-            Number of initial states.
-        %(n_cells)s
-
-        Returns
-        -------
-        %(set_initial_states_from_macrostates.returns)s
-        """
-
-        if n_states <= 0:
-            raise ValueError(f"Expected `n_states` to be positive, found `{n_states}`.")
-
-        if n_cells <= 0:
-            raise ValueError(f"Expected `n_cells` to be positive, found `{n_cells}`.")
-
-        probs = self.macrostates_memberships
-        if probs is None:
-            raise RuntimeError("Compute macrostates first as `.compute_macrostates()`.")
-
-        if n_states > probs.shape[1]:
-            raise ValueError(
-                f"Requested `{n_states}` initial states, but only `{probs.shape[1]}` macrostates have been computed."
-            )
-
-        if probs.shape[1] == 1:
-            self._set_initial_states_from_macrostates(n_cells=n_cells)
-            return
-
-        stat_dist = self.coarse_stationary_distribution
-        if stat_dist is None:
-            raise RuntimeError("No coarse-grained stationary distribution found.")
-
-        self._set_initial_states_from_macrostates(
-            stat_dist[np.argsort(stat_dist)][:n_states].index, n_cells=n_cells
-        )
-
-    @d.get_sections(base="set_initial_states_from_macrostates", sections=["Returns"])
-    @d.dedent
-    def _set_initial_states_from_macrostates(
-        self,
-        names: Optional[Union[str, Sequence[str]]] = None,
-        n_cells: int = 30,
-    ) -> None:
-        """
-        Manually select initial states from macrostates.
-
-        Note that no check is performed to ensure initial and terminal states are distinct.
-
-        Parameters
-        ----------
-        names
-            Names of the macrostates to be marked as initial states. Multiple states can be combined using `','`,
-            such as `["Alpha, Beta", "Epsilon"]`.
-        %(n_cells)s
-
-        Returns
-        -------
-        Nothing, just modifies :attr:`anndata.AnnData.obs`. The actual keys depend of :attr:`backward`.
-        """
-
-        if not isinstance(n_cells, int):
-            raise TypeError(
-                f"Expected `n_cells` to be of type `int`, found `{type(n_cells).__name__}`."
-            )
-
-        if n_cells <= 0:
-            raise ValueError(f"Expected `n_cells` to be positive, found `{n_cells}`.")
-
-        probs = self.macrostates_memberships
-        if probs is None:
-            raise RuntimeError("Compute macrostates first as `.compute_macrostates()`.")
-        elif probs.shape[1] == 1:
-            categorical = self._create_states(probs, n_cells=n_cells)
-            scaled = probs / probs.max()
-        else:
-            if names is None:
-                names = probs.names
-            if isinstance(names, str):
-                names = [names]
-
-            probs = probs[list(names)]
-            categorical = self._create_states(probs, n_cells=n_cells)
-            probs /= probs.max(0)
-
-            # compute the aggregated probability of being a initial/terminal state (no matter which)
-            scaled = probs.X.max(1)
-
-        self._write_initial_states(membership=probs, probs=scaled, cats=categorical)
-
-    def _write_initial_states(
-        self, membership: Lineage, probs: pd.Series, cats: pd.Series, time=None
-    ) -> None:
-        key = Key.obs.term_states(not self.backward)
-
-        self.adata.obs[key] = cats
-        self.adata.obs[Key.obs.probs(key)] = probs
-
-        self.adata.uns[Key.uns.colors(key)] = membership.colors
-
-        logg.info(
-            f"Adding `adata.obs[{key!r}]`\n       `adata.obs[{Key.uns.colors(key)!r}]`\n",
-            time=time,
-        )
 
     def _format_params(self) -> str:
         fmt = super()._format_params()
@@ -1328,4 +1148,5 @@
             else sorted(self.macrostates.cat.categories)
         )
         return fmt + f", macrostates={macro}"
->>>>>>> bab52c50
+
+    plot_macrostates = register_plotter(bwd_attr=None, fwd_attr="_macrostates")