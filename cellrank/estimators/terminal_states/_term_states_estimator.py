--- conflicted
+++ resolved
@@ -110,6 +110,7 @@
                   annotations in :attr:`adata.AnnData.obs_names`.
                   If only 1 key is provided, values should correspond to terminal state clusters if a categorical
                   :class:`pandas.Series` can be found in :attr:`anndata.AnnData.obs`.
+        which: TODO(michalk8)
 
         cluster_key
             Key in :attr:`anndata.AnnData.obs` in order to associate names and colors with :attr:`terminal_states`.
@@ -117,11 +118,7 @@
 
         Returns
         -------
-<<<<<<< HEAD
-        Nothing, just updates the following fields TODO(michalk8):
-=======
-        Self and updates the following fields:
->>>>>>> bab52c50
+        Self and updates the following fields: TODO(michalk8)
 
             - :attr:`terminal_states` - %(tse_term_states.summary)s
             - :attr:`terminal_states_probabilities` - %(tse_term_states_probs.summary)s
@@ -142,17 +139,11 @@
     @d.get_sections(base="tse_rename_term_states", sections=["Parameters", "Returns"])
     @d.get_full_description(base="tse_rename_term_states")
     @d.dedent
-<<<<<<< HEAD
-    def rename_states(
+    def rename_states(  # TODO(michalk8): override in GPCCA to handle macrostates
         self,
         new_names: Mapping[str, str],
         which: Literal["initial", "terminal"] = "terminal",
-    ) -> None:
-=======
-    def rename_terminal_states(
-        self, new_names: Mapping[str, str]
     ) -> "TermStatesEstimator":
->>>>>>> bab52c50
         """
         Rename categories in :attr:`terminal_states` or :attr:`initial_states`.
 
@@ -161,14 +152,11 @@
         new_names
             Mapping where keys corresponds to the old names and the values to the new names.
             The new names must be unique.
+        which: TODO(michalk8)
 
         Returns
         -------
-<<<<<<< HEAD
-        Nothing, just updates the names of TODO(michalk8):
-=======
-        Self and updates the following field:
->>>>>>> bab52c50
+        Self and updates one the following field: TODO(michalk8)
 
             - :attr:`terminal_states` - %(tse_term_states.summary)s
         """
@@ -225,17 +213,8 @@
         if memberships is not None:
             memberships.names = [new_names.get(n, n) for n in memberships.names]
 
-<<<<<<< HEAD
-=======
-        self._write_terminal_states(
-            self.terminal_states,
-            self._term_states_colors,
-            self.terminal_states_probabilities,
-            log=False,
-        )
         return self
 
->>>>>>> bab52c50
     def _set_categorical_labels(
         self,
         categories: Union[pd.Series, Dict[str, Any]],
@@ -345,13 +324,7 @@
         return sg.ok
 
     @d.dedent
-<<<<<<< HEAD
-    def compute_states(self, *args: Any, **kwargs: Any) -> None:
-=======
-    def compute_terminal_states(
-        self, *args: Any, **kwargs: Any
-    ) -> "TermStatesEstimator":
->>>>>>> bab52c50
+    def compute_states(self, *args: Any, **kwargs: Any) -> "TermStatesEstimator":
         """
         Compute initial or terminal states of the process.
 
@@ -366,24 +339,14 @@
 
         Return
         ------
-<<<<<<< HEAD
-        TODO(michalk8)
-        Nothing, just updates the following fields:
-=======
-        Self and just updates the following fields:
->>>>>>> bab52c50
+        Self and just updates the following fields: TODO
 
             - :attr:`terminal_states` - %(tse_term_states.summary)s
             - :attr:`terminal_states_probabilities` - %(tse_term_states_probs.summary)s
         """
         return self.predict(*args, **kwargs)
 
-<<<<<<< HEAD
     plot_states = register_plotter(fwd_attr="_term_states", bwd_attr="_init_states")
-=======
-    plot_terminal_states = register_plotter(
-        discrete="terminal_states", colors="_term_states_colors"
-    )
 
     def _format_params(self) -> str:
         fmt = super()._format_params()
@@ -392,5 +355,4 @@
             if self.terminal_states is None
             else sorted(self.terminal_states.cat.categories)
         )
-        return fmt + f", terminal_states={ts}"
->>>>>>> bab52c50
+        return fmt + f", terminal_states={ts}"